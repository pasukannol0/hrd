--- conflicted
+++ resolved
@@ -22,12 +22,9 @@
 - **Face Recognition**: Pluggable face recognition with liveness detection and mock adapter
 - **Device Integrity Middleware**: Unified attestation verification with root/jailbreak detection, device binding, and integrity metrics
 - **Policy Engine**: Multi-factor policy evaluation with Redis-backed ETag caching and audit trail
-<<<<<<< HEAD
 - **Leave Management**: Complete leave management system with approval workflows, REST API, and audit logging
 - **Attendance Anomaly Checker**: Policy integration to respect approved leaves when evaluating attendance
-=======
 - **Attendance Submission Workflow**: Complete orchestration with rate limiting, device binding, motion guard, integrity checks, cryptographic signatures, and Prometheus metrics
->>>>>>> 0fda721e
 
 ## Prerequisites
 
