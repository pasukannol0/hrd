--- conflicted
+++ resolved
@@ -7,13 +7,6 @@
 export * from './policy-evaluator.service';
 export * from './policy-loader.middleware';
 export * from './policy-admin.service';
-<<<<<<< HEAD
-export * from './device-integrity';
-export * from './audit.service';
-export * from './notification.service';
-export * from './leave-management.service';
-export * from './attendance-anomaly-checker.service';
-=======
 
 // Tambahan dari feat-attendance-submission-workflow
 export * from './motion-guard.service';
@@ -26,4 +19,7 @@
 
 // Tambahan dari main branch
 export * from './device-integrity';
->>>>>>> 0fda721e
+export * from './audit.service';
+export * from './notification.service';
+export * from './leave-management.service';
+export * from './attendance-anomaly-checker.service';