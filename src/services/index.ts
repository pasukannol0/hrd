--- conflicted
+++ resolved
@@ -7,7 +7,8 @@
 export * from './policy-evaluator.service';
 export * from './policy-loader.middleware';
 export * from './policy-admin.service';
-<<<<<<< HEAD
+
+// Tambahan dari feat-attendance-submission-workflow
 export * from './motion-guard.service';
 export * from './rate-limiter.service';
 export * from './device-binding.service';
@@ -15,6 +16,6 @@
 export * from './metrics.service';
 export * from './audit-log.service';
 export * from './attendance-submission.service';
-=======
-export * from './device-integrity';
->>>>>>> 3a698560
+
+// Tambahan dari main branch
+export * from './device-integrity';